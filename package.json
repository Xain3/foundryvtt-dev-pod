--- conflicted
+++ resolved
@@ -49,16 +49,7 @@
     "fvtt-status": "scripts/fvtt-status.mjs"
   },
   "files": [
-<<<<<<< HEAD
-    "scripts/generate-compose.js",
-    "scripts/pod-handler.sh",
-    "scripts/fvtt-status.mjs",
-    "scripts/validate-config.js",
-    "scripts/common/",
-    "scripts/entrypoint/",
-=======
     "scripts/",
->>>>>>> a5ca787e
     "helpers/",
     "patches/",
     "babel.config.cjs",
