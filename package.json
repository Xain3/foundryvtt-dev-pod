--- conflicted
+++ resolved
@@ -23,21 +23,14 @@
     "js-yaml": "^4.1.0"
   },
   "devDependencies": {
-<<<<<<< HEAD
     "babel-jest": "^29.7.0",
     "@babel/core": "^7.23.0",
     "@babel/preset-env": "^7.23.0",
     "jest": "^30.1.3"
-  }
-  ,
+  },
   "scripts": {
     "test": "jest",
     "test:ci": "jest --coverage",
     "check-coverage": "node .github/scripts/check-coverage.js"
-=======
-    "@babel/core": "^7.23.0",
-    "@babel/preset-env": "^7.23.0",
-    "jest": "^30.1.3"
->>>>>>> b01b9ed0
   }
 }