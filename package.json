{
  "name": "foundryvtt-dev-pod",
  "version": "0.1.0",
  "description": "CLI tools to generate Docker Compose and manage dev pods for Foundry VTT (multi-version dev)",
  "license": "MIT",
  "type": "module",
  "exports": {
    ".": {
      "import": "./helpers/config-validator.js"
    },
    "./helpers/config-validator": "./helpers/config-validator.js",
    "./scripts/generate-compose": "./scripts/generate-compose.js",
    "./scripts/validate-config": "./scripts/validate-config.js"
  },
  "bin": {
    "fvtt-compose-gen": "scripts/generate-compose.js",
    "fvtt-pod": "scripts/pod-handler.sh"
  },
  "files": [
    "scripts/generate-compose.js",
    "scripts/pod-handler.sh",
    "scripts/validate-config.js",
    "helpers/",
    "patches/",
    "README.md",
    "LICENSE"
  ],
  "engines": {
    "node": ">=18"
  },
  "dependencies": {
    "ajv": "^8.17.1",
    "ajv-formats": "^3.0.1",
    "js-yaml": "^4.1.0",
    "lodash": "^4.17.21"
  },
  "devDependencies": {
  "@babel/core": "^7.23.0",
  "@babel/preset-env": "^7.23.0",
  "babel-jest": "^30.1.2",
    "eslint": "^9.9.0",
    "jest": "^30.1.3",
    "npm-package-json-lint": "^9.0.0"
  },
  "scripts": {
    "lint": "eslint scripts patches --ext .js,.mjs",
    "test": "npm run lint && node --experimental-vm-modules ./node_modules/.bin/jest",
    "test:ci": "npm run lint && node --experimental-vm-modules ./node_modules/.bin/jest --coverage",
<<<<<<< HEAD
    "check-coverage": "node .github/scripts/check-coverage.cjs"
=======
    "check-coverage": "node .github/scripts/check-coverage.cjs",
    "validate:package": "bash ./scripts/validate-package.sh"
>>>>>>> b93d93ab
  }
}<|MERGE_RESOLUTION|>--- conflicted
+++ resolved
@@ -46,11 +46,7 @@
     "lint": "eslint scripts patches --ext .js,.mjs",
     "test": "npm run lint && node --experimental-vm-modules ./node_modules/.bin/jest",
     "test:ci": "npm run lint && node --experimental-vm-modules ./node_modules/.bin/jest --coverage",
-<<<<<<< HEAD
-    "check-coverage": "node .github/scripts/check-coverage.cjs"
-=======
     "check-coverage": "node .github/scripts/check-coverage.cjs",
     "validate:package": "bash ./scripts/validate-package.sh"
->>>>>>> b93d93ab
   }
 }