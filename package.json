{
  "name": "foundryvtt-dev-pod",
  "version": "0.1.0",
  "description": "CLI tools to generate Docker Compose and manage dev pods for Foundry VTT (multi-version dev)",
  "license": "MIT",
  "type": "commonjs",
  "bin": {
    "fvtt-compose-gen": "scripts/generate-compose.js",
    "fvtt-pod": "scripts/pod-handler.sh"
  },
  "files": [
    "scripts/generate-compose.js",
    "scripts/pod-handler.sh",
    "patches/",
    "README.md",
    "LICENSE"
  ],
  "engines": {
    "node": ">=18"
  },
  "dependencies": {
    "ajv": "^8.17.1",
    "js-yaml": "^4.1.0"
  },
  "devDependencies": {
    "babel-jest": "^29.7.0",
    "@babel/core": "^7.23.0",
    "@babel/preset-env": "^7.23.0",
    "jest": "^30.1.3"
<<<<<<< HEAD
  }
  ,
=======
  },
>>>>>>> 45c31979
  "scripts": {
    "test": "jest",
    "test:ci": "jest --coverage",
    "check-coverage": "node .github/scripts/check-coverage.js"
  }
}<|MERGE_RESOLUTION|>--- conflicted
+++ resolved
@@ -27,12 +27,7 @@
     "@babel/core": "^7.23.0",
     "@babel/preset-env": "^7.23.0",
     "jest": "^30.1.3"
-<<<<<<< HEAD
-  }
-  ,
-=======
   },
->>>>>>> 45c31979
   "scripts": {
     "test": "jest",
     "test:ci": "jest --coverage",
