# Scripts Directory <!-- omit in toc -->

This directory contains the CLI entrypoints and thin wrappers for the FoundryVTT Dev Pod project. These scripts are designed to be user-facing tools for generating Docker Compose configurations, managing pods, and validating configurations.

<<<<<<< HEAD
The directory follows an entrypoint + common pattern to improve testability, reusability, and consistency across CLI scripts.

## Directory Structure <!-- omit in toc -->

``` md
scripts/
├── entrypoint/          # Thin shell wrappers (optional)
│   ├── XX-script-entrypoint.template  # Template for new script entrypoints
│   └── fvtt-status      # Example entrypoint
├── common/              # Script-specific orchestration logic (Node .mjs modules)
├── *.mjs                # Main CLI entry points (Node scripts)
└── README.md           # This file
```

## Design Principles <!-- omit in toc -->
=======
## Directory Structure

The scripts directory follows a modular pattern inspired by the `patches/` system:

### `scripts/` (CLI entrypoints)

- **Purpose**: User-facing CLI scripts with minimal logic
- **Pattern**: Thin wrappers that delegate to `common/` modules or `helpers/`
- **Example**: `validate-config.js` - thin CLI wrapper

### `scripts/common/` (Script orchestration modules)

- **Purpose**: Script-specific orchestration logic and CLI utilities
- **Pattern**: Pure functions that can be easily tested, combining `helpers/` logic
- **Example**: `validate-config.mjs` - contains validation workflow orchestration
- **Rule**: Do NOT duplicate `helpers/` - only script-specific glue code and CLI utilities

### `scripts/entrypoint/` (Optional shell wrappers)

- **Purpose**: POSIX shell wrappers for scripts (when needed)
- **Pattern**: Similar to `patches/entrypoint/` - thin shell scripts that delegate to common modules
- **Usage**: Currently unused, reserved for future shell wrapper needs

## Design Principles
>>>>>>> a5ca787e

1. **No duplication of `helpers/`**: The `helpers/` directory remains the single source of project-level domain logic (validation, path utils, etc.).

2. **`scripts/common/`**: Contains script-specific orchestration helpers that are not suitable for `helpers/` (CLI option normalization, orchestration logic, script-specific utilities that wrap `helpers/` functions).

3. **`scripts/entrypoint/`**: Optional thin shell wrappers that provide a consistent interface and could be extended with shell-level features.

4. **Main CLI scripts**: The `*.mjs` files in the scripts root are the primary CLI entry points that parse arguments and call into `scripts/common/` modules.

## Overview <!-- omit in toc -->

The scripts in this directory serve as the primary interfaces for interacting with the project's core functionality. They are kept thin to delegate complex logic to the `helpers/` modules (for domain logic) or `common/` modules (for script orchestration), ensuring maintainability and testability.

**Contents:**

- [Directory Structure](#directory-structure)
  - [`scripts/` (CLI entrypoints)](#scripts-cli-entrypoints)
  - [`scripts/common/` (Script orchestration modules)](#scriptscommon-script-orchestration-modules)
  - [`scripts/entrypoint/` (Optional shell wrappers)](#scriptsentrypoint-optional-shell-wrappers)
- [Design Principles](#design-principles)
- [Scripts](#scripts)
  - [`fvtt-status.mjs`](#fvtt-statusmjs)
  - [`generate-compose.js`](#generate-composejs)
  - [`pod-handler.sh`](#pod-handlersh)
  - [`validate-config.js`](#validate-configjs)
  - [`validate-package-json.js`](#validate-package-jsonjs)
  - [`validate-package.sh`](#validate-packagesh)
  - [`generate-compose.constants.js`](#generate-composeconstantsjs)
- [Common Modules](#common-modules)
  - [`common/validate-config.mjs`](#commonvalidate-configmjs)
- [API](#api)
  - [`fvtt-status.mjs` Options](#fvtt-statusmjs-options)
  - [`generate-compose.js` Options](#generate-composejs-options)
  - [`pod-handler.sh` Options](#pod-handlersh-options)
  - [`validate-config.js` Options](#validate-configjs-options)
  - [`validate-package-json.js` Options](#validate-package-jsonjs-options)
  - [`validate-package.sh` Options](#validate-packagesh-options)
- [Development Notes](#development-notes)
  - [Creating New CLI Tools](#creating-new-cli-tools)
  - [Architecture Guidelines](#architecture-guidelines)
- [Examples](#examples)

## Scripts

### `fvtt-status.mjs`

- **Purpose**: FoundryVTT development pod status checker.
- **Usage**: `npx fvtt-status --json` or `fvtt-status --dry-run`
- **Details**: Provides comprehensive status overview including pod detection, compose validation, service status, and health checks. Uses orchestration logic from `scripts/common/fvtt-status.mjs` and domain logic from `helpers/config-validator.js`.

### `generate-compose.js`

- **Purpose**: Generates Docker Compose YAML files from a container configuration.
- **Usage**: `npx fvtt-compose-gen -c container-config.json -o compose.dev.yml`
- **Details**: This script uses the logic from `helpers/` to create compose files for different Foundry VTT versions and configurations.

### `pod-handler.sh`

- **Purpose**: Orchestrates Docker containers and applies patches for the Foundry VTT development environment.
- **Usage**: `npx fvtt-pod -f ./compose.dev.yml up -d` or `npx fvtt-pod logs -f foundry-v13`
- **Details**: Handles container lifecycle, logging, and integration with shell patches from `patches/`.

### `validate-config.js`

- **Purpose**: Thin CLI wrapper for container configuration validation.
- **Usage**: `npx scripts/validate-config.js <config-path> [cache-dir]` or with `--no-cache` to force fresh validation.
- **Details**: Delegates to `common/validate-config.mjs` for orchestration logic and `helpers/config-validator.js` for core validation functionality.

### `validate-package-json.js`

- **Purpose**: Validates the project's `package.json` against a schema.
- **Usage**: Run via npm scripts or directly.
- **Details**: Ensures the package manifest conforms to project standards.

### `validate-package.sh`

- **Purpose**: Shell script wrapper for package validation.
- **Usage**: Executed in CI or manually.
- **Details**: Integrates with other validation tools.

### `generate-compose.constants.js`

- **Purpose**: Contains constants used by `generate-compose.js`.
- **Usage**: Internal module, not directly invoked.
- **Details**: Defines shared constants for compose generation.

## Common Modules

### `common/validate-config.mjs`

- **Purpose**: Script-specific orchestration logic for configuration validation.
- **Usage**: Imported by `validate-config.js` and tested independently.
- **Details**: Contains CLI argument parsing, validation workflow orchestration, and logging functions. Wraps `helpers/config-validator.js` for actual validation logic.

## API

This section details the command-line interfaces for the executable scripts in this directory.

### `fvtt-status.mjs` Options

- `-f, --file <compose.yml>`: Path to docker compose file (auto-detected if not specified)
- `-c, --config <config.json>`: Path to container config file (default: container-config.json)
- `--json`: Output status in JSON format
- `--verbose, -v`: Show detailed information
- `--dry-run, -n`: Show what checks would be performed without executing them
- `-h, --help`: Show help information

Exit codes:

- `0`: Status check successful
- `1`: General error (invalid arguments, etc.)
- `2`: Pod not detected or configuration invalid
- `3`: Docker/compose not available
- `4`: Services unhealthy or not accessible

### `generate-compose.js` Options

- `-c, --config <file>`: Path to config file (default: container-config.json)
- `-o, --out <file>`: Output file path (omit for stdout)
- `--print`: Print to stdout (same as omitting -o)
- `--dry-run, -n`: Show what would be done without writing files
- `--secrets-mode <mode>`: Secrets mode: file|external|gcp|azure|aws|none (default: auto)
- `--secrets-file <file>`: File mode: path to secrets file (default: ./secrets.json)
- `--secrets-external <name>`: External mode: external secret name
- `--secrets-target <path>`: Target path in container (default: config.json)
- `--secrets-gcp-project <project>`: GCP mode: Google Cloud project ID
- `--secrets-gcp-secret <secret>`: GCP mode: Secret Manager secret name
- `--secrets-azure-vault <vault>`: Azure mode: Key Vault name
- `--secrets-azure-secret <secret>`: Azure mode: Secret name in Key Vault
- `--secrets-aws-region <region>`: AWS mode: AWS region
- `--secrets-aws-secret <secret>`: AWS mode: Secrets Manager secret name

Environment overrides:

- `COMPOSE_BASE_IMAGE`: Base image for Foundry services
- `COMPOSE_USER`: User string for services
- `COMPOSE_BUILDER_ENABLED`: When not '0', include builder service
- `COMPOSE_BUILDER_IMAGE`: Builder image
- `COMPOSE_SECRETS_MODE`: Secrets mode
- `COMPOSE_SECRETS_FILE`: Path to secrets file
- `COMPOSE_SECRETS_EXTERNAL_NAME`: External secret name
- `COMPOSE_SECRETS_TARGET`: Target path in container
- `COMPOSE_SECRETS_GCP_PROJECT`: GCP project ID
- `COMPOSE_SECRETS_GCP_SECRET`: GCP secret name
- `COMPOSE_SECRETS_AZURE_VAULT`: Azure vault name
- `COMPOSE_SECRETS_AZURE_SECRET`: Azure secret name
- `COMPOSE_SECRETS_AWS_REGION`: AWS region
- `COMPOSE_SECRETS_AWS_SECRET`: AWS secret name

### `pod-handler.sh` Options

- `-f, --file <compose.yml>`: Path to docker compose file (default: compose.dev.yml)
- `--dry-run, -n`: Show what docker compose commands would be executed without executing them

Commands:

- `up [-d]`: Start all services (detached with -d)
- `start SERVICE`: Start a single service
- `down`: Stop and remove containers
- `restart SERVICE`: Restart a service
- `build [SERVICE]`: Build all or a single service
- `pull`: Pull images
- `ps`: Show containers
- `logs [-f] [SERVICE]`: Show logs (follow with -f)
- `exec SERVICE [CMD]`: Exec command in service (defaults to sh)
- `shell SERVICE`: Open interactive shell in service
- `run-builder`: Start builder service
- `stop-builder`: Stop builder service
- `help`: Print help

### `validate-config.js` Options

- `--no-cache`: Skip caching and always perform fresh validation
- `--help, -h`: Show help message

Arguments:

- `config-path`: Path to container-config.json (required)
- `cache-dir`: Directory for caching (optional)

### `validate-package-json.js` Options

No CLI options. Validates package.json against SchemaStore schema. Uses `USE_LOCAL_SCHEMA=1` to use local schema.

### `validate-package.sh` Options

No CLI options. Runs multiple validations on package.json.

## Development Notes

### Creating New CLI Tools

To create a new CLI tool following the entrypoint+common pattern:

1. **Copy the template**: Use `scripts/entrypoint/XX-script-entrypoint.template` as a starting point

   ```bash
   cp scripts/entrypoint/XX-script-entrypoint.template scripts/entrypoint/my-tool
   chmod +x scripts/entrypoint/my-tool
   ```

2. **Customize the template**: Replace placeholders in the copied file:
   - `{SCRIPT_NAME}` → your tool name (e.g., "my-tool")
   - `{TOOL_DESCRIPTION}` → brief description of your tool

3. **Create the Node.js files**:
   - `scripts/my-tool.mjs` - Main CLI entry point with argument parsing
   - `scripts/common/my-tool.mjs` - Script-specific orchestration logic

4. **Add to package.json**: Include your tool in the `bin` section for npm installation

5. **Write tests**: Add integration tests in `tests/integration/` for end-to-end CLI behavior

### Architecture Guidelines

<<<<<<< HEAD
- These scripts follow the entrypoint + common pattern for improved testability and consistency.
- Script-specific orchestration logic is placed in `scripts/common/` modules.
- Domain logic (validation, path utils) remains in `helpers/` to avoid duplication.
- Main CLI scripts in the root are thin wrappers that parse arguments and delegate to common modules.
- Optional shell entrypoints in `scripts/entrypoint/` provide consistent interfaces.
- All scripts follow the project's ESM module conventions.
=======
- These scripts follow a modular pattern: CLI scripts (thin wrappers) delegate to `common/` modules (script orchestration) or `helpers/` (domain logic).
- **Domain logic belongs in `helpers/`** - use for config validation, path resolution, and other reusable functionality.
- **Script orchestration belongs in `common/`** - use for CLI parsing, workflow coordination, and script-specific utilities.
- All scripts follow the project's ESM module conventions (`type: module`).
- When adding new scripts, consider extracting logic to `common/` modules for better testability.
>>>>>>> a5ca787e
- For more details on usage, refer to the main `README.md` in the project root.
- When modifying scripts, ensure they remain executable and preserve shebang lines if applicable.

## Examples

- Check pod status: `npx fvtt-status`
- Check status in JSON format: `npx fvtt-status --json`
- Dry-run status check: `npx fvtt-status --dry-run`
- Status with custom files: `npx fvtt-status -f custom-compose.yml -c custom-config.json`
- Via shell entrypoint: `scripts/entrypoint/fvtt-status --help`
- Validate config (no-cache): `npx scripts/validate-config.js ./container-config.json --no-cache`
- Validate config with cache: `npx scripts/validate-config.js ./container-config.json /tmp/cache`
- Generate and start dev pod: `npx fvtt-compose-gen -c container-config.json -o compose.dev.yml && npx fvtt-pod -f ./compose.dev.yml up -d`
- Tail logs for a specific container: `npx fvtt-pod logs -f foundry-v13`
- Validate package.json: `npx scripts/validate-package-json.js`
- Run package validation script: `./scripts/validate-package.sh`
- Generate compose with custom output: `npx fvtt-compose-gen -c container-config.json -o custom-compose.yml`<|MERGE_RESOLUTION|>--- conflicted
+++ resolved
@@ -2,23 +2,6 @@
 
 This directory contains the CLI entrypoints and thin wrappers for the FoundryVTT Dev Pod project. These scripts are designed to be user-facing tools for generating Docker Compose configurations, managing pods, and validating configurations.
 
-<<<<<<< HEAD
-The directory follows an entrypoint + common pattern to improve testability, reusability, and consistency across CLI scripts.
-
-## Directory Structure <!-- omit in toc -->
-
-``` md
-scripts/
-├── entrypoint/          # Thin shell wrappers (optional)
-│   ├── XX-script-entrypoint.template  # Template for new script entrypoints
-│   └── fvtt-status      # Example entrypoint
-├── common/              # Script-specific orchestration logic (Node .mjs modules)
-├── *.mjs                # Main CLI entry points (Node scripts)
-└── README.md           # This file
-```
-
-## Design Principles <!-- omit in toc -->
-=======
 ## Directory Structure
 
 The scripts directory follows a modular pattern inspired by the `patches/` system:
@@ -43,7 +26,6 @@
 - **Usage**: Currently unused, reserved for future shell wrapper needs
 
 ## Design Principles
->>>>>>> a5ca787e
 
 1. **No duplication of `helpers/`**: The `helpers/` directory remains the single source of project-level domain logic (validation, path utils, etc.).
 
@@ -259,20 +241,11 @@
 
 ### Architecture Guidelines
 
-<<<<<<< HEAD
-- These scripts follow the entrypoint + common pattern for improved testability and consistency.
-- Script-specific orchestration logic is placed in `scripts/common/` modules.
-- Domain logic (validation, path utils) remains in `helpers/` to avoid duplication.
-- Main CLI scripts in the root are thin wrappers that parse arguments and delegate to common modules.
-- Optional shell entrypoints in `scripts/entrypoint/` provide consistent interfaces.
-- All scripts follow the project's ESM module conventions.
-=======
 - These scripts follow a modular pattern: CLI scripts (thin wrappers) delegate to `common/` modules (script orchestration) or `helpers/` (domain logic).
 - **Domain logic belongs in `helpers/`** - use for config validation, path resolution, and other reusable functionality.
 - **Script orchestration belongs in `common/`** - use for CLI parsing, workflow coordination, and script-specific utilities.
 - All scripts follow the project's ESM module conventions (`type: module`).
 - When adding new scripts, consider extracting logic to `common/` modules for better testability.
->>>>>>> a5ca787e
 - For more details on usage, refer to the main `README.md` in the project root.
 - When modifying scripts, ensure they remain executable and preserve shebang lines if applicable.
 
