--- conflicted
+++ resolved
@@ -119,11 +119,7 @@
 
 import fs from 'node:fs';
 import path from 'node:path';
-<<<<<<< HEAD
-import { execSync, execFileSync } from 'node:child_process';
-=======
 import { execFileSync } from 'node:child_process';
->>>>>>> 074fc732
 import yaml from 'js-yaml';
 import { validateConfig } from './validate-config.js';
 
@@ -196,15 +192,10 @@
  * @returns {string} Unique-ish numeric id
  */
 function nextTempId() {
-	const now = Date.now();
-<<<<<<< HEAD
-	__secretTempCounter = (__secretTempCounter + 1) & 0xffff; // bounded
-=======
-	// Prevent unbounded growth in long-running processes, thus ensuring predictable length in tests
-	const upperBoundHex = 0xffff;
-	__secretTempCounter = (__secretTempCounter + 1) & upperBoundHex; // bounded
->>>>>>> 074fc732
-	return `${now}${__secretTempCounter}`; // digits only for tests
+  const now = Date.now();
+  const upperBoundHex = 0xffff; // prevent unbounded growth
+  __secretTempCounter = (__secretTempCounter + 1) & upperBoundHex; // bounded
+  return `${now}${__secretTempCounter}`; // digits only for tests
 }
 
 /**
@@ -283,18 +274,17 @@
  */
 function createFoundryService(opts) {
 	const { name, dir, image, user, port, fetchStagger, secretsRef = [], envSuffix, extraEnv = [], extraEnvFiles = [], extraVolumes = [] } = opts;
-<<<<<<< HEAD
-	return {
-		image,
-		container_name: name,
-		hostname: name,
-		user: `${user}`,
-		ports: [ `${port}:${BASE_PORT}` ],
-		volumes: [ ...buildBaseVolumeMounts(name, dir), ...extraVolumes ],
-		secrets: secretsRef,
-		env_file: envFiles(envSuffix, extraEnvFiles),
-		environment: [ `${FETCH_STAGGER_ENV}=${fetchStagger}`, ...extraEnv ]
-	};
+  return {
+    image,
+    container_name: name,
+    hostname: name,
+    user: `${user}`,
+    ports: [ `${port}:${BASE_PORT}` ],
+    volumes: [ ...buildBaseVolumeMounts(name, dir), ...extraVolumes ],
+    secrets: secretsRef,
+    env_file: envFiles(envSuffix, extraEnvFiles),
+    environment: [ `${FETCH_STAGGER_ENV}=${fetchStagger}`, ...extraEnv ]
+  };
 }
 /**
  * Build experimental provider warning prefix.
@@ -333,6 +323,15 @@
   if (mode === 'none') return { topLevel: {}, serviceRef: [] };
   const target = opts.secretsTarget || DEFAULT_SECRET_TARGET;
 
+  // Explicit file mode or auto with an existing file on disk
+  if (mode === 'file' || (mode === 'auto' && opts.secretsFile)) {
+    const filePath = opts.secretsFile || './secrets.json';
+    return {
+      topLevel: { [SECRET_BASE_NAME]: { file: filePath } },
+      serviceRef: [ { source: SECRET_BASE_NAME, target } ]
+    };
+  }
+
 	if (mode === 'external' || (mode === 'auto' && opts.secretsExternalName)) {
 		const name = opts.secretsExternalName || 'config_json';
 		return {
@@ -397,110 +396,15 @@
 			serviceRef: [ { source: secretName, target: opts.secretsTarget || 'config.json' } ],
 		};
 	}
-
-=======
->>>>>>> 074fc732
-	return {
-		image,
-		container_name: name,
-		hostname: name,
-		user: `${user}`,
-		ports: [ `${port}:${BASE_PORT}` ],
-		volumes: [ ...buildBaseVolumeMounts(name, dir), ...extraVolumes ],
-		secrets: secretsRef,
-		env_file: envFiles(envSuffix, extraEnvFiles),
-		environment: [ `${FETCH_STAGGER_ENV}=${fetchStagger}`, ...extraEnv ]
-	};
-}
-<<<<<<< HEAD
-
-/**
- * Retrieve a secret's latest version from GCP Secret Manager.
- * @param {string} project GCP project ID
- * @param {string} secretName Secret name in Secret Manager
- * @param {Function} [execFn=execFileSync] Internal: injectable exec function for tests
- * @returns {string} Secret value (utf8 string)
- * @export
- */
-function retrieveGcpSecret(project, secretName, execFn = execFileSync) {
-	if (typeof project !== 'string' || !project.trim()) {
-		throw new Error('GCP project must be a non-empty string');
-	}
-	if (typeof secretName !== 'string' || !secretName.trim()) {
-		throw new Error('GCP secret name must be a non-empty string');
-	}
-	const trimmedProject = project.trim();
-	const trimmedSecret = secretName.trim();
-	const args = [
-		'secrets', 'versions', 'access', 'latest',
-		`--secret=${trimmedSecret}`,
-		`--project=${trimmedProject}`
-	];
-	return execFn('gcloud', args, { encoding: 'utf8' });
-=======
-/**
- * Build experimental provider warning prefix.
- * @param {string} provider Provider id (gcp|azure|aws)
- * @returns {string} Warning string
- * @export
- */
-function experimentalWarning(provider) {
-  const map = { gcp: 'GCP', azure: 'Azure', aws: 'AWS' };
-  const proper = map[provider.toLowerCase()] || provider;
-  return `[experimental] ${proper} secrets mode is experimental and untested; behavior and interface may change.`;
->>>>>>> 074fc732
-}
-/**
- * Build temporary secret file path.
- * @param {string} provider Provider suffix
- * @param {string} id Unique id
- * @returns {string} Absolute-ish /tmp path
- * @export
- */
-function tempSecretPath(provider, id) { return `/tmp/secrets-${provider}-${id}.json`; }
-
-/**
- * Resolve secrets configuration based on CLI/environment options.
- * Supports file, external, gcp, azure, aws and none modes (auto-detect when possible).
- * Returns top-level compose secrets map plus per-service reference array.
- * @param {Object} opts Parsed args/environment settings
- * @param {Function} retrieveGcpSecretFn Injection for testing (GCP secret getter)
- * @param {Function} retrieveAzureSecretFn Injection for testing (Azure secret getter)
- * @param {Function} retrieveAwsSecretFn Injection for testing (AWS secret getter)
- * @returns {{topLevel:Object, serviceRef:Array<Object>}} Secrets configuration result
- * @export
- */
-function resolveSecrets(opts, retrieveGcpSecretFn = retrieveGcpSecret, retrieveAzureSecretFn = retrieveAzureSecret, retrieveAwsSecretFn = retrieveAwsSecret) {
-  const mode = (opts.secretsMode || 'auto').toLowerCase();
-  if (!SECRET_MODES.includes(mode)) throw new Error(`Unknown secrets mode: ${mode}`);
-  if (mode === 'none') return { topLevel: {}, serviceRef: [] };
-  const target = opts.secretsTarget || DEFAULT_SECRET_TARGET;
-
-  if (mode === 'external' || (mode === 'auto' && opts.secretsExternalName)) {
-    const name = opts.secretsExternalName || SECRET_BASE_NAME;
-    return { topLevel: { [name]: { external: true } }, serviceRef: [ { source: name, target } ] };
-  }
-
-  const providerCandidates = [
-    { mode: 'gcp', cond: mode === 'gcp' || (mode === 'auto' && opts.secretsGcpProject && opts.secretsGcpSecret), suffix: SECRET_PROVIDER_SUFFIX.gcp, getter: () => retrieveGcpSecretFn(opts.secretsGcpProject, opts.secretsGcpSecret) },
-    { mode: 'azure', cond: mode === 'azure' || (mode === 'auto' && opts.secretsAzureVault && opts.secretsAzureSecret), suffix: SECRET_PROVIDER_SUFFIX.azure, getter: () => retrieveAzureSecretFn(opts.secretsAzureVault, opts.secretsAzureSecret) },
-    { mode: 'aws', cond: mode === 'aws' || (mode === 'auto' && opts.secretsAwsRegion && opts.secretsAwsSecret), suffix: SECRET_PROVIDER_SUFFIX.aws, getter: () => retrieveAwsSecretFn(opts.secretsAwsRegion, opts.secretsAwsSecret) }
-  ];
-  for (const p of providerCandidates) {
-    if (!p.cond) continue;
-    console.warn(experimentalWarning(p.mode));
-    const secretName = `${SECRET_BASE_NAME}_${p.suffix}`;
-    const fp = tempSecretPath(p.suffix, nextTempId());
-    try {
-      fs.writeFileSync(fp, p.getter(), 'utf8');
-    } catch (error) {
-      const map = { gcp: 'GCP', azure: 'Azure', aws: 'AWS' };
-      const proper = map[p.mode.toLowerCase()] || p.mode;
-      throw new Error(`Failed to retrieve ${proper} secret: ${error.message}`);
-    }
-    return { topLevel: { [secretName]: { file: fp } }, serviceRef: [ { source: secretName, target } ] };
-  }
-  return { topLevel: { [SECRET_BASE_NAME]: { file: opts.secretsFile || './secrets.json' } }, serviceRef: [ { source: SECRET_BASE_NAME, target } ] };
+  // fallthrough to unified secrets logic below
+  // No other modes matched; default to file mode fallback using provided secretsFile
+  if (opts.secretsFile) {
+    return {
+      topLevel: { [SECRET_BASE_NAME]: { file: opts.secretsFile } },
+      serviceRef: [ { source: SECRET_BASE_NAME, target } ]
+    };
+  }
+  return { topLevel: {}, serviceRef: [] };
 }
 
 /**
@@ -530,8 +434,6 @@
   }
 }
 
-<<<<<<< HEAD
-=======
 /**
  * Fetch secret value from Azure Key Vault.
  * @param {string} vaultName Key Vault name
@@ -580,14 +482,11 @@
  * @returns {string[]} Environment entries list
  * @export
  */
->>>>>>> 074fc732
 function toEnvList(envObjOrNumber) {
   if (envObjOrNumber && typeof envObjOrNumber === 'object' && !Array.isArray(envObjOrNumber)) {
     return Object.entries(envObjOrNumber).map(([k, v]) => `${k}=${v}`);
   }
   return [];
-<<<<<<< HEAD
-=======
 }
 /**
  * Resolve a templated string by replacing VERSION placeholder.
@@ -604,35 +503,6 @@
  * @returns {number|undefined} Resolved numeric value if valid
  * @export
  */
-function resolveTemplatedNumber(value, version) {
-  if (typeof value === 'number') {
-    return value;
-  }
-  if (typeof value === 'string') {
-    const s = value.replaceAll(VERSION_PLACEHOLDER, String(version));
-    const n = Number(s);
-    if (!Number.isNaN(n)) {
-      return n;
-    }
-  }
-  return undefined;
->>>>>>> 074fc732
-}
-/**
- * Resolve a templated string by replacing VERSION placeholder.
- * @param {string|undefined} template Raw template
- * @param {number} version Version number
- * @returns {string|undefined} Resolved result
- * @export
- */
-function resolveTemplatedString(template, version) { return applyVersionTemplate(template, version); }
-/**
- * Resolve a templated number given a raw value or templated string.
- * @param {string|number|undefined} value Raw number or template containing VERSION
- * @param {number} version Version number
- * @returns {number|undefined} Resolved numeric value if valid
- * @export
- */
 function resolveTemplatedNumber(value, version) { if (typeof value === 'number') return value; if (typeof value === 'string') { const s = value.replaceAll(VERSION_PLACEHOLDER, String(version)); const n = Number(s); if (!Number.isNaN(n)) return n; } return undefined; }
 
 /**
@@ -643,56 +513,6 @@
  * @export
  */
 function buildComposeFromComposeConfig(config, secretsConf) {
-<<<<<<< HEAD
-	const secrets = secretsConf.topLevel || {};
-
-	const volumes = {};
-	const services = {};
-
-	for (const v of config.versions || []) {
-		const name = v.name;
-		const dir = v.versionDir;
-		if (!name || !dir) throw new Error(`Version entries must include name and versionDir: ${JSON.stringify(v)}`);
-
-		// Prefer an explicit tag if provided; if tag is missing or empty,
-		// fall back to the numeric version directory when available.
-		let imageTag;
-		if (typeof v.tag === 'string' && v.tag !== '') {
-			imageTag = v.tag;
-		} else if (typeof v.versionDir === 'string' && /^v\d+$/.test(v.versionDir)) {
-			imageTag = v.versionDir.replace(/^v/, '');
-		} else {
-			throw new Error(`Invalid versionDir format for service "${name}": "${v.versionDir}". Expected format "vNN".`);
-		}
-		const image = `${config.baseImage || 'felddy/foundryvtt'}:${imageTag}`;
-		const user = v.user || config.user || '0:0';
-		const port = v.port || 30000;
-		const envSuffix = v.envSuffix || dir;
-		const fetchStagger = v.fetchStaggerSeconds ?? 0;
-
-		volumes[`${name}-data`] = null;
-
-		services[name] = {
-			image,
-			container_name: name,
-			hostname: name,
-			user: `${user}`,
-			ports: [ `${port}:30000` ],
-			volumes: [
-				`${name}-data:/data`,
-				{ type: 'bind', source: './container-config.json', target: '/config/container-config.json', read_only: true },
-				{ type: 'bind', source: './dist', target: '/host/dist', read_only: true },
-				{ type: 'bind', source: './patches', target: '/container_patches' },
-				{ type: 'bind', source: `./shared/${dir}`, target: '/host/shared', read_only: false },
-				{ type: 'bind', source: `./resources/${dir}`, target: '/host/resources', read_only: true },
-				{ type: 'bind', source: `./foundry-cache/${dir}`, target: '/data/container_cache' },
-			],
-			secrets: secretsConf.serviceRef || [],
-			env_file: [ './env/.env', `./env/.${envSuffix}.env` ],
-			environment: [ `FETCH_STAGGER_SECONDS=${fetchStagger}` ],
-		};
-	}
-=======
   const secrets = secretsConf.topLevel || {};
   const volumes = {};
   const services = {};
@@ -700,15 +520,8 @@
     const name = v.name;
     const dir = v.versionDir;
     if (!name || !dir) throw new Error(`Version entries must include name and versionDir: ${JSON.stringify(v)}`);
-    // Determine image tag preference order: explicit tag > versionDir pattern > lenient strip
     let imageTag;
-    if (typeof v.tag === 'string' && v.tag !== '') {
-      imageTag = v.tag;
-    } else if (typeof v.versionDir === 'string' && /^v\d+$/.test(v.versionDir)) {
-      imageTag = v.versionDir.replace(/^v/, '');
-    } else {
-      imageTag = dir.replace(/^v/, '');
-    }
+    if (typeof v.tag === 'string' && v.tag !== '') imageTag = v.tag; else if (typeof v.versionDir === 'string' && /^v\d+$/.test(v.versionDir)) imageTag = v.versionDir.replace(/^v/, ''); else imageTag = dir.replace(/^v/, '');
     const repo = config.baseImage || FALLBACK_IMAGE;
     const image = composeImage(repo, imageTag);
     const user = v.user || config.user || DEFAULT_USER;
@@ -723,7 +536,6 @@
   }
   return { secrets, volumes, services };
 }
->>>>>>> 074fc732
 
 /**
  * Derive default + overridden values for a single version entry from container-config.
@@ -771,54 +583,6 @@
 }
 
 /**
-<<<<<<< HEAD
- * Derive default + overridden values for a single version entry from container-config.
- * @param {Object} versionParams Global version params template (comp.version_params)
- * @param {number} intVer Parsed integer version
- * @param {Object} compParams Per-version composition_params
- * @returns {Object} Derived values (name, dir, tag, port, envSuffix, fetchStagger)
- * @export
- */
-function deriveVersionDefaults(versionParams, intVer, compParams) {
-  const defName = resolveTemplatedString(versionParams.name, intVer) || `foundry-v${intVer}`;
-  const defDir = resolveTemplatedString(versionParams.versionDir, intVer) || `v${intVer}`;
-  const resolvedTag = resolveTemplatedString(versionParams.tag, intVer);
-  const defTag = (typeof resolvedTag === 'string' && resolvedTag !== '') ? resolvedTag : defaultTag(intVer);
-  const defPort = resolveTemplatedNumber(versionParams.port, intVer) ?? (BASE_PORT + intVer);
-  const name = typeof compParams.name === 'string' && compParams.name ? compParams.name : defName;
-  const dir = typeof compParams.versionDir === 'string' && compParams.versionDir ? compParams.versionDir : defDir;
-  const tag = typeof compParams.tag === 'string' && compParams.tag ? compParams.tag : defTag;
-  const port = typeof compParams.port === 'number' ? compParams.port : defPort;
-  const envSuffix = typeof compParams.envSuffix === 'string' && compParams.envSuffix ? compParams.envSuffix : dir;
-  const fetchStagger = typeof compParams.fetchStaggerSeconds === 'number' ? compParams.fetchStaggerSeconds : defaultFetchStagger(intVer);
-  return { name, dir, tag, port, envSuffix, fetchStagger };
-}
-
-/**
- * Build compose service entry (including extra env, volumes) for a version.
- * @param {Object} derived Derived version defaults
- * @param {Object} compParams composition_params object
- * @param {string} baseImageRepo Base image repository
- * @param {string|number} user User id:group id
- * @param {Array<Object>} secretsRef Secrets reference array
- * @returns {Object} Compose service spec
- * @export
- */
-function buildServiceEntry(derived, compParams, baseImageRepo, user, secretsRef) {
-  const { name, dir, tag, port, envSuffix, fetchStagger } = derived;
-  let extraEnv = [];
-  if (compParams.environment) {
-    if (Array.isArray(compParams.environment)) extraEnv = compParams.environment;
-    else if (typeof compParams.environment === 'object') extraEnv = toEnvList(compParams.environment);
-  }
-  const extraEnvFiles = Array.isArray(compParams.env_files) ? compParams.env_files : [];
-  const extraVolumes = Array.isArray(compParams.volumes_extra) ? compParams.volumes_extra : [];
-  return createFoundryService({ name, dir, image: composeImage(baseImageRepo, tag), user, port, fetchStagger, secretsRef, envSuffix, extraEnv, extraEnvFiles, extraVolumes });
-}
-
-/**
-=======
->>>>>>> 074fc732
  * Build docker compose structure from container-config (primary recommended mode).
  * @param {ContainerConfig} containerCfg Container-config JSON object
  * @param {Object} opts Override options (env driven)
@@ -890,27 +654,18 @@
   if (dryRun) {
     console.log('[dry-run] Would generate compose YAML from config:', absConf);
     if (out) {
-<<<<<<< HEAD
-      const absOut = path.resolve(out); console.log(`[dry-run] Would write to: ${absOut}`);
-    } else console.log('[dry-run] Would write to: stdout');
-=======
       const absOut = path.resolve(out);
       console.log(`[dry-run] Would write to: ${absOut}`);
     } else {
 			console.log('[dry-run] Would write to: stdout');
 		}
->>>>>>> 074fc732
     console.log(`[dry-run] Generated YAML size: ${yml.length} characters`);
     return;
   }
   if (out) { const absOut = path.resolve(out); fs.writeFileSync(absOut, yml, 'utf8'); console.log(`Wrote ${absOut}`); }
-<<<<<<< HEAD
-  else { process.stdout.write(yml); }
-=======
   else {
     process.stdout.write(yml);
   }
->>>>>>> 074fc732
 }
 
 // Export functions for testing (single definitive export object)
