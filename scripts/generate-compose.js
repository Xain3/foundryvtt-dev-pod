#!/usr/bin/env node
/**
 * @file generate-compose.js
 * @description Generate docker compose YAML from a JSON config
 * @path scripts/generate-compose.js
 */

/**
 * Generate docker compose YAML from a JSON config.
 *
 * Supports two input shapes:
 * 1) Container config (recommended): `container-config.json` - the single source of truth used by runtime patches
 * 2) Advanced compose config: `compose.config.json` - direct control over services with explicit fields
 *
 * CLI usage (zsh):
 *   node scripts/generate-compose.js -c container-config.json -o compose.dev.yml
 *   node scripts/generate-compose.js --print
 *   node scripts/generate-compose.js --dry-run
 *
 * Options:
 *  -c, --config <file>     Path to config file (default: container-config.json)
 *  -o, --out <file>        Output file path (omit for stdout)
 *  --print                 Print to stdout (same as omitting -o)
 *  --dry-run, -n           Show what would be done without writing files
 *  --secrets-mode <mode>   Secrets mode: file|external|gcp|azure|aws|none (default: auto)
 *  --secrets-file <file>   File mode: path to secrets file (default: ./secrets.json)
 *  --secrets-external <name> External mode: external secret name
 *  --secrets-target <path> Target path in container (default: config.json)
 *  --secrets-gcp-project <project> GCP mode: Google Cloud project ID
 *  --secrets-gcp-secret <secret>   GCP mode: Secret Manager secret name
 *  --secrets-azure-vault <vault>   Azure mode: Key Vault name
 *  --secrets-azure-secret <secret> Azure mode: Secret name in Key Vault
 *  --secrets-aws-region <region>   AWS mode: AWS region
 *  --secrets-aws-secret <secret>   AWS mode: Secrets Manager secret name
 *
 * Environment overrides (container-config mode):
 *  - COMPOSE_BASE_IMAGE: Base image for Foundry services (default: felddy/foundryvtt)
 *  - COMPOSE_USER: User string for services (default: 0:0)
 *  - COMPOSE_BUILDER_ENABLED: When not '0', include builder service (default: enabled)
 *  - COMPOSE_BUILDER_IMAGE: Builder image (default: node:20-alpine)
 *  - COMPOSE_SECRETS_MODE: Secrets mode (file|external|gcp|azure|aws|none, default: auto)
 *  - COMPOSE_SECRETS_FILE: Path to secrets file (default: ./secrets.json)
 *  - COMPOSE_SECRETS_EXTERNAL_NAME: External secret name
 *  - COMPOSE_SECRETS_TARGET: Target path in container (default: config.json)
 *  - COMPOSE_SECRETS_GCP_PROJECT: Google Cloud project ID for GCP mode
 *  - COMPOSE_SECRETS_GCP_SECRET: Secret Manager secret name for GCP mode
 *  - COMPOSE_SECRETS_AZURE_VAULT: Key Vault name for Azure mode
 *  - COMPOSE_SECRETS_AZURE_SECRET: Secret name in Key Vault for Azure mode
 *  - COMPOSE_SECRETS_AWS_REGION: AWS region for AWS mode
 *  - COMPOSE_SECRETS_AWS_SECRET: Secrets Manager secret name for AWS mode
 *
 * Defaults (container-config mode):
 *  - Service name: foundry-v<NN>, dir: v<NN>, port: 30000+<NN>
 *  - Image tag: numeric version unless tag template provided
 *  - FETCH_STAGGER_SECONDS: v13=4, v12=2, else 0
 *  - Binds mirror static compose: config file, dist, patches, shared, resources, and cache
 *
 * @module scripts/generate-compose
 */

/**
 * @typedef {Object} ComposeVersionEntry
 * @property {string} name Service name (e.g., "foundry-v13")
 * @property {string} tag Docker image tag (e.g., "release")
 * @property {number} port Host port to map to container 30000
 * @property {string} versionDir Directory suffix like "v13"
 * @property {string} [envSuffix] Suffix for env file selection (default: `versionDir`)
 * @property {number} [fetchStaggerSeconds] Delay before network fetch to avoid 429s
 */

/**
 * @typedef {Object} ComposeBuilder
 * @property {string} [image] Builder image (default: node:20-alpine)
 * @property {boolean} [enabled] Whether builder service is included (default: true)
 */

/**
 * @typedef {Object} ComposeConfig
 * @property {string} [baseImage] Base image repo (default: felddy/foundryvtt)
 * @property {string} [user] Service user (default: 0:0)
 * @property {Array<ComposeVersionEntry>} versions List of services to generate
 * @property {ComposeBuilder} [builder] Optional builder service configuration
 */

/**
 * @typedef {Object} Item
 * @property {string} name Display name
 * @property {string} [manifest] Manifest URL (non-empty) or empty string
 * @property {string} [path] Local path or URL (non-empty) or empty string
 * @property {boolean} [install_at_startup]
 * @property {boolean|Object} [continuous_sync]
 * @property {boolean} [check_presence]
 */

/**
 * @typedef {Object.<string, Item>} ItemMap
 */

/**
 * @typedef {Object} VersionInstall
 * @property {Object.<string, Partial<Item>>} [systems]
 * @property {Object.<string, Partial<Item>>} [modules]
 * @property {Object.<string, Partial<Item>>} [worlds]
 */

/**
 * @typedef {Object} VersionConfig
 * @property {boolean} [supported] Whether this Foundry version should run (default: true)
 * @property {VersionInstall} install What to install for this version
 */

/**
 * @typedef {Object} ContainerConfig
 * @property {ItemMap} systems
 * @property {ItemMap} modules
 * @property {ItemMap} [worlds]
 * @property {Object.<string, VersionConfig>} versions
 */

import fs from 'node:fs';
import path from 'node:path';
<<<<<<< HEAD
import { execFileSync } from 'node:child_process';
=======
import { execSync, execFileSync } from 'node:child_process';
>>>>>>> e132beb4
import yaml from 'js-yaml';
import { validateConfig } from './validate-config.js';

import {
  FALLBACK_IMAGE,
  BASE_PORT,
  DEFAULT_USER,
  FETCH_STAGGER_ENV,
  VERSION_PLACEHOLDER,
  DEFAULT_SECRET_TARGET,
  SECRET_BASE_NAME,
  SECRET_PROVIDER_SUFFIX,
  SECRET_MODES,
  FETCH_STAGGER_DEFAULTS,
  DEFAULT_BUILDER,
  PATHS,
  argsFallbacks
} from './generate-compose.constants.js'; // Kept for backwards compatibility; prefer config/config.js overrides
// eslint-disable-next-line no-unused-vars
import moduleConfig from '../config/config.js'; // Preferred source for overrides and tunables


/**
 * Parse CLI process arguments into an options object.
 * Supports short and long flags plus environment variable fallbacks.
 * @param {string[]} argv Full `process.argv` array
 * @returns {Object} Parsed argument map
 * @export
 */
function parseArgs(argv) {
  const args = {
    config: argsFallbacks.config,
    out: argsFallbacks.out,
    dryRun: argsFallbacks.dryRun,
    secretsMode: process.env.COMPOSE_SECRETS_MODE || argsFallbacks.secretsMode,
    secretsFile: process.env.COMPOSE_SECRETS_FILE || argsFallbacks.secretsFile,
    secretsExternalName: process.env.COMPOSE_SECRETS_EXTERNAL_NAME || argsFallbacks.secretsExternalName,
    secretsTarget: process.env.COMPOSE_SECRETS_TARGET || argsFallbacks.secretsTarget,
    secretsGcpProject: process.env.COMPOSE_SECRETS_GCP_PROJECT || argsFallbacks.secretsGcpProject,
    secretsGcpSecret: process.env.COMPOSE_SECRETS_GCP_SECRET || argsFallbacks.secretsGcpSecret,
    secretsAzureVault: process.env.COMPOSE_SECRETS_AZURE_VAULT || argsFallbacks.secretsAzureVault,
    secretsAzureSecret: process.env.COMPOSE_SECRETS_AZURE_SECRET || argsFallbacks.secretsAzureSecret,
    secretsAwsRegion: process.env.COMPOSE_SECRETS_AWS_REGION || argsFallbacks.secretsAwsRegion,
    secretsAwsSecret: process.env.COMPOSE_SECRETS_AWS_SECRET || argsFallbacks.secretsAwsSecret
  };
  for (let i = 2; i < argv.length; i++) {
    const a = argv[i];
    if ((a === '-c' || a === '--config') && argv[i + 1]) args.config = argv[++i];
    else if ((a === '-o' || a === '--out') && argv[i + 1]) args.out = argv[++i];
    else if (a === '--print') args.out = '';
    else if (a === '--dry-run' || a === '-n') args.dryRun = true;
    else if (a === '--secrets-mode' && argv[i + 1]) args.secretsMode = argv[++i];
    else if (a === '--secrets-file' && argv[i + 1]) args.secretsFile = argv[++i];
    else if (a === '--secrets-external' && argv[i + 1]) args.secretsExternalName = argv[++i];
    else if (a === '--secrets-target' && argv[i + 1]) args.secretsTarget = argv[++i];
    else if (a === '--secrets-gcp-project' && argv[i + 1]) args.secretsGcpProject = argv[++i];
    else if (a === '--secrets-gcp-secret' && argv[i + 1]) args.secretsGcpSecret = argv[++i];
    else if (a === '--secrets-azure-vault' && argv[i + 1]) args.secretsAzureVault = argv[++i];
    else if (a === '--secrets-azure-secret' && argv[i + 1]) args.secretsAzureSecret = argv[++i];
    else if (a === '--secrets-aws-region' && argv[i + 1]) args.secretsAwsRegion = argv[++i];
    else if (a === '--secrets-aws-secret' && argv[i + 1]) args.secretsAwsSecret = argv[++i];
  }
  return args;
}

let __secretTempCounter = 0;
/**
 * Generate a monotonic (time + counter) numeric string id used for temp secret file names.
 * Bounded counter ensures predictable length in tests.
 * @returns {string} Unique-ish numeric id
 */
function nextTempId() {
	const now = Date.now();
	__secretTempCounter = (__secretTempCounter + 1) & 0xffff; // bounded
	return `${now}${__secretTempCounter}`; // digits only for tests
}

/**
 * Build full image reference from repository and tag.
 * @param {string} repo Repository (e.g. felddy/foundryvtt)
 * @param {string} tag Image tag
 * @returns {string} Repo:tag reference
 * @export
 */
function composeImage(repo, tag) { return `${repo}:${tag}`; }
/**
 * Derive default image tag from numeric version.
 * @param {number|string} version Foundry version number
 * @returns {string} Tag string
 * @export
 */
function defaultTag(version) { return String(version); }
/**
 * Determine default fetch stagger seconds for a version.
 * @param {number} version Numeric version
 * @returns {number} Stagger seconds
 * @export
 */
function defaultFetchStagger(version) { if (version >= 13) return FETCH_STAGGER_DEFAULTS.high; if (version === 12) return FETCH_STAGGER_DEFAULTS.mid; return FETCH_STAGGER_DEFAULTS.none; }
/**
 * Apply version templating using VERSION placeholder.
 * @param {string|undefined} template Template containing {{VERSION}} tokens
 * @param {number} version Version number
 * @returns {string|undefined} Resolved string or undefined if template invalid
 * @export
 */
function applyVersionTemplate(template, version) { if (typeof template !== 'string') return undefined; return template.replaceAll(VERSION_PLACEHOLDER, String(version)); }
/**
 * Build base volume mount array used by generated services.
 * @param {string} name Service/container name (used for named data volume)
 * @param {string} dir Version directory (e.g. v13)
 * @returns {Array<string|Object>} Docker compose volume spec entries
 * @export
 */
function buildBaseVolumeMounts(name, dir) {
	return [
		`${name}-data:/data`,
		{ type: 'bind', source: PATHS.configFileSource, target: PATHS.configFileTarget, read_only: true },
		{ type: 'bind', source: PATHS.distSource, target: PATHS.distTarget, read_only: true },
		{ type: 'bind', source: PATHS.patchesSource, target: PATHS.patchesTarget },
		{ type: 'bind', source: `${PATHS.sharedBase}/${dir}`, target: PATHS.sharedTarget, read_only: false },
		{ type: 'bind', source: `${PATHS.resourcesBase}/${dir}`, target: PATHS.resourcesTarget, read_only: true },
		{ type: 'bind', source: `${PATHS.cacheBase}/${dir}`, target: PATHS.cacheTarget }
	];
}
/**
 * Generate ordered env file list for a service.
 * @param {string} envSuffix Version/env specific suffix (e.g. v13)
 * @param {string[]} [extra] Additional env file paths
 * @returns {string[]} Env file list
 * @export
 */
function envFiles(envSuffix, extra = []) { return [ './env/.env', `./env/.${envSuffix}.env`, ...extra ]; }
/**
 * Create a Foundry service compose spec object.
 * Adds volumes, ports, env files, and secrets reference.
 * @param {Object} opts Options
 * @param {string} opts.name Container/service name
 * @param {string} opts.dir Version directory
 * @param {string} opts.image Fully qualified image reference
 * @param {string|number} opts.user User (uid:gid) string
 * @param {number} opts.port Host port mapping for Foundry (maps from BASE_PORT)
 * @param {number} opts.fetchStagger Delay seconds to avoid rate limits
 * @param {Array<Object>} [opts.secretsRef] Secrets mount definitions
 * @param {string} opts.envSuffix Environment file suffix
 * @param {Array<string>} [opts.extraEnv] Additional env key=value pairs
 * @param {Array<string>} [opts.extraEnvFiles] Additional env file paths
 * @param {Array<string|Object>} [opts.extraVolumes] Extra volume specs
 * @returns {Object} Compose service spec
 * @export
 */
function createFoundryService(opts) {
	const { name, dir, image, user, port, fetchStagger, secretsRef = [], envSuffix, extraEnv = [], extraEnvFiles = [], extraVolumes = [] } = opts;
	return {
		image,
		container_name: name,
		hostname: name,
		user: `${user}`,
		ports: [ `${port}:${BASE_PORT}` ],
		volumes: [ ...buildBaseVolumeMounts(name, dir), ...extraVolumes ],
		secrets: secretsRef,
		env_file: envFiles(envSuffix, extraEnvFiles),
		environment: [ `${FETCH_STAGGER_ENV}=${fetchStagger}`, ...extraEnv ]
	};
}
<<<<<<< HEAD
/**
 * Build experimental provider warning prefix.
 * @param {string} provider Provider id (gcp|azure|aws)
 * @returns {string} Warning string
 * @export
 */
function experimentalWarning(provider) {
  const map = { gcp: 'GCP', azure: 'Azure', aws: 'AWS' };
  const proper = map[provider.toLowerCase()] || provider;
  return `[experimental] ${proper} secrets mode is experimental and untested; behavior and interface may change.`;
=======

/**
 * Retrieve a secret's latest version from GCP Secret Manager.
 * @param {string} project GCP project ID
 * @param {string} secretName Secret name in Secret Manager
 * @param {Function} [execFn=execFileSync] Internal: injectable exec function for tests
 * @returns {string} Secret value (utf8 string)
 * @export
 */
function retrieveGcpSecret(project, secretName, execFn = execFileSync) {
	if (typeof project !== 'string' || !project.trim()) {
		throw new Error('GCP project must be a non-empty string');
	}
	if (typeof secretName !== 'string' || !secretName.trim()) {
		throw new Error('GCP secret name must be a non-empty string');
	}
	const trimmedProject = project.trim();
	const trimmedSecret = secretName.trim();
	const args = [
		'secrets', 'versions', 'access', 'latest',
		`--secret=${trimmedSecret}`,
		`--project=${trimmedProject}`
	];
	return execFn('gcloud', args, { encoding: 'utf8' });
>>>>>>> e132beb4
}
/**
 * Build temporary secret file path.
 * @param {string} provider Provider suffix
 * @param {string} id Unique id
 * @returns {string} Absolute-ish /tmp path
 * @export
 */
function tempSecretPath(provider, id) { return `/tmp/secrets-${provider}-${id}.json`; }

/**
 * Resolve secrets configuration based on CLI/environment options.
 * Supports file, external, gcp, azure, aws and none modes (auto-detect when possible).
 * Returns top-level compose secrets map plus per-service reference array.
 * @param {Object} opts Parsed args/environment settings
 * @param {Function} retrieveGcpSecretFn Injection for testing (GCP secret getter)
 * @param {Function} retrieveAzureSecretFn Injection for testing (Azure secret getter)
 * @param {Function} retrieveAwsSecretFn Injection for testing (AWS secret getter)
 * @returns {{topLevel:Object, serviceRef:Array<Object>}} Secrets configuration result
 * @export
 */
function resolveSecrets(opts, retrieveGcpSecretFn = retrieveGcpSecret, retrieveAzureSecretFn = retrieveAzureSecret, retrieveAwsSecretFn = retrieveAwsSecret) {
  const mode = (opts.secretsMode || 'auto').toLowerCase();
  if (!SECRET_MODES.includes(mode)) throw new Error(`Unknown secrets mode: ${mode}`);
  if (mode === 'none') return { topLevel: {}, serviceRef: [] };
  const target = opts.secretsTarget || DEFAULT_SECRET_TARGET;

  if (mode === 'external' || (mode === 'auto' && opts.secretsExternalName)) {
    const name = opts.secretsExternalName || SECRET_BASE_NAME;
    return { topLevel: { [name]: { external: true } }, serviceRef: [ { source: name, target } ] };
  }

  const providerCandidates = [
    { mode: 'gcp', cond: mode === 'gcp' || (mode === 'auto' && opts.secretsGcpProject && opts.secretsGcpSecret), suffix: SECRET_PROVIDER_SUFFIX.gcp, getter: () => retrieveGcpSecretFn(opts.secretsGcpProject, opts.secretsGcpSecret) },
    { mode: 'azure', cond: mode === 'azure' || (mode === 'auto' && opts.secretsAzureVault && opts.secretsAzureSecret), suffix: SECRET_PROVIDER_SUFFIX.azure, getter: () => retrieveAzureSecretFn(opts.secretsAzureVault, opts.secretsAzureSecret) },
    { mode: 'aws', cond: mode === 'aws' || (mode === 'auto' && opts.secretsAwsRegion && opts.secretsAwsSecret), suffix: SECRET_PROVIDER_SUFFIX.aws, getter: () => retrieveAwsSecretFn(opts.secretsAwsRegion, opts.secretsAwsSecret) }
  ];
  for (const p of providerCandidates) {
    if (!p.cond) continue;
    console.warn(experimentalWarning(p.mode));
    const secretName = `${SECRET_BASE_NAME}_${p.suffix}`;
    const fp = tempSecretPath(p.suffix, nextTempId());
    try {
      fs.writeFileSync(fp, p.getter(), 'utf8');
    } catch (error) {
      const map = { gcp: 'GCP', azure: 'Azure', aws: 'AWS' };
      const proper = map[p.mode.toLowerCase()] || p.mode;
      throw new Error(`Failed to retrieve ${proper} secret: ${error.message}`);
    }
    return { topLevel: { [secretName]: { file: fp } }, serviceRef: [ { source: secretName, target } ] };
  }
  return { topLevel: { [SECRET_BASE_NAME]: { file: opts.secretsFile || './secrets.json' } }, serviceRef: [ { source: SECRET_BASE_NAME, target } ] };
}

/**
 * Retrieve a secret's latest version from GCP Secret Manager (safer variant).
 * Backwards compatible with prior 2-arg signature (project, secretName).
 * @param {string} project GCP project ID
 * @param {string} secretName Secret name in Secret Manager
 * @param {Function} [execFn=execFileSync] Injectable exec function for tests
 * @returns {string} Secret value (utf8, trimmed)
 * @export
 */
function retrieveGcpSecret(project, secretName, execFn = execFileSync) {
  if (typeof project !== 'string' || !project.trim()) throw new Error('GCP project must be a non-empty string');
  if (typeof secretName !== 'string' || !secretName.trim()) throw new Error('GCP secret name must be a non-empty string');
  const trimmedProject = project.trim();
  const trimmedSecret = secretName.trim();
  const args = [ 'secrets', 'versions', 'access', 'latest', `--secret=${trimmedSecret}`, `--project=${trimmedProject}` ];
  try {
    const out = execFn('gcloud', args, {
      encoding: 'utf8',
      timeout: 8000,
      env: { ...process.env, CLOUDSDK_CORE_DISABLE_PROMPTS: '1' }
    });
    return typeof out === 'string' ? out.trimEnd() : out;
  } catch (err) {
    throw new Error(`GCP secret retrieval failed (project=${trimmedProject}, secret=${trimmedSecret}): ${err.message}`);
  }
}

/**
 * Fetch secret value from Azure Key Vault.
 * @param {string} vaultName Key Vault name
 * @param {string} secretName Secret identifier
 * @returns {string} Secret value
 * @export
 */
function retrieveAzureSecret(vaultName, secretName, execFn = execFileSync) {
  if (typeof vaultName !== 'string' || !vaultName.trim()) throw new Error('Azure vault name must be a non-empty string');
  if (typeof secretName !== 'string' || !secretName.trim()) throw new Error('Azure secret name must be a non-empty string');
  const v = vaultName.trim();
  const s = secretName.trim();
  const args = ['keyvault', 'secret', 'show', '--vault-name', v, '--name', s, '--query', 'value', '--output', 'tsv'];
  try {
    const out = execFn('az', args, { encoding: 'utf8', timeout: 8000, env: { ...process.env, AZURE_CORE_ONLY_SHOW_ERRORS: '1' } });
    return typeof out === 'string' ? out.trimEnd() : out;
  } catch (err) {
    throw new Error(`Azure secret retrieval failed (vault=${v}, secret=${s}): ${err.message}`);
  }
}

/**
 * Fetch secret value from AWS Secrets Manager.
 * @param {string} region AWS region
 * @param {string} secretName Secret id/name
 * @returns {string} Secret JSON/string value
 * @export
 */
function retrieveAwsSecret(region, secretName, execFn = execFileSync) {
  if (typeof region !== 'string' || !region.trim()) throw new Error('AWS region must be a non-empty string');
  if (typeof secretName !== 'string' || !secretName.trim()) throw new Error('AWS secret name must be a non-empty string');
  const r = region.trim();
  const s = secretName.trim();
  const args = ['secretsmanager', 'get-secret-value', '--region', r, '--secret-id', s, '--query', 'SecretString', '--output', 'text'];
  try {
    const out = execFn('aws', args, { encoding: 'utf8', timeout: 8000, env: { ...process.env, AWS_PAGER: '' } });
    return typeof out === 'string' ? out.trimEnd() : out;
  } catch (err) {
    throw new Error(`AWS secret retrieval failed (region=${r}, secret=${s}): ${err.message}`);
  }
}

/**
 * Convert an object of key/value pairs into an array of key=value strings for compose.
 * @param {Object|number|undefined} envObjOrNumber Possibly environment object
 * @returns {string[]} Environment entries list
 * @export
 */
function toEnvList(envObjOrNumber) {
  if (envObjOrNumber && typeof envObjOrNumber === 'object' && !Array.isArray(envObjOrNumber)) {
    return Object.entries(envObjOrNumber).map(([k, v]) => `${k}=${v}`);
  }
  return [];
}
/**
 * Resolve a templated string by replacing VERSION placeholder.
 * @param {string|undefined} template Raw template
 * @param {number} version Version number
 * @returns {string|undefined} Resolved result
 * @export
 */
function resolveTemplatedString(template, version) { return applyVersionTemplate(template, version); }
/**
 * Resolve a templated number given a raw value or templated string.
 * @param {string|number|undefined} value Raw number or template containing VERSION
 * @param {number} version Version number
 * @returns {number|undefined} Resolved numeric value if valid
 * @export
 */
function resolveTemplatedNumber(value, version) { if (typeof value === 'number') return value; if (typeof value === 'string') { const s = value.replaceAll(VERSION_PLACEHOLDER, String(version)); const n = Number(s); if (!Number.isNaN(n)) return n; } return undefined; }

/**
 * Build docker compose structure from explicit compose-style configuration (advanced mode).
 * @param {ComposeConfig} config Compose config object
 * @param {{topLevel:Object, serviceRef:Array<Object>}} secretsConf Secrets resolution result
 * @returns {{secrets:Object, volumes:Object, services:Object}} Compose root object
 * @export
 */
function buildComposeFromComposeConfig(config, secretsConf) {
<<<<<<< HEAD
  const secrets = secretsConf.topLevel || {};
  const volumes = {};
  const services = {};
  for (const v of config.versions || []) {
    const name = v.name; const dir = v.versionDir;
    if (!name || !dir) throw new Error(`Version entries must include name and versionDir: ${JSON.stringify(v)}`);
    const tag = (typeof v.tag === 'string' && v.tag !== '') ? v.tag : dir.replace(/^v/, '');
    const repo = config.baseImage || FALLBACK_IMAGE;
    const image = composeImage(repo, tag);
    const user = v.user || config.user || DEFAULT_USER;
    const port = v.port || BASE_PORT;
    const envSuffix = v.envSuffix || dir;
    const fetchStagger = v.fetchStaggerSeconds ?? FETCH_STAGGER_DEFAULTS.none;
    volumes[`${name}-data`] = null;
    services[name] = createFoundryService({ name, dir, image, user, port, fetchStagger, secretsRef: secretsConf.serviceRef || [], envSuffix });
  }
  if (config.builder?.enabled !== false) {
    services.builder = { ...DEFAULT_BUILDER, image: (config.builder && config.builder.image) || DEFAULT_BUILDER.image };
  }
  return { secrets, volumes, services };
}
=======
	const secrets = secretsConf.topLevel || {};

	const volumes = {};
	const services = {};

	for (const v of config.versions || []) {
		const name = v.name;
		const dir = v.versionDir;
		if (!name || !dir) throw new Error(`Version entries must include name and versionDir: ${JSON.stringify(v)}`);

		// Prefer an explicit tag if provided; if tag is missing or empty,
		// fall back to the numeric version directory when available.
		let imageTag;
		if (typeof v.tag === 'string' && v.tag !== '') {
			imageTag = v.tag;
		} else if (typeof v.versionDir === 'string' && /^v\d+$/.test(v.versionDir)) {
			imageTag = v.versionDir.replace(/^v/, '');
		} else {
			throw new Error(`Invalid versionDir format for service "${name}": "${v.versionDir}". Expected format "vNN".`);
		}
		const image = `${config.baseImage || 'felddy/foundryvtt'}:${imageTag}`;
		const user = v.user || config.user || '0:0';
		const port = v.port || 30000;
		const envSuffix = v.envSuffix || dir;
		const fetchStagger = v.fetchStaggerSeconds ?? 0;

		volumes[`${name}-data`] = null;

		services[name] = {
			image,
			container_name: name,
			hostname: name,
			user: `${user}`,
			ports: [ `${port}:30000` ],
			volumes: [
				`${name}-data:/data`,
				{ type: 'bind', source: './container-config.json', target: '/config/container-config.json', read_only: true },
				{ type: 'bind', source: './dist', target: '/host/dist', read_only: true },
				{ type: 'bind', source: './patches', target: '/container_patches' },
				{ type: 'bind', source: `./shared/${dir}`, target: '/host/shared', read_only: false },
				{ type: 'bind', source: `./resources/${dir}`, target: '/host/resources', read_only: true },
				{ type: 'bind', source: `./foundry-cache/${dir}`, target: '/data/container_cache' },
			],
			secrets: secretsConf.serviceRef || [],
			env_file: [ './env/.env', `./env/.${envSuffix}.env` ],
			environment: [ `FETCH_STAGGER_SECONDS=${fetchStagger}` ],
		};
	}
>>>>>>> e132beb4

/**
 * Derive default + overridden values for a single version entry from container-config.
 * @param {Object} versionParams Global version params template (comp.version_params)
 * @param {number} intVer Parsed integer version
 * @param {Object} compParams Per-version composition_params
 * @returns {Object} Derived values (name, dir, tag, port, envSuffix, fetchStagger)
 * @export
 */
function deriveVersionDefaults(versionParams, intVer, compParams) {
  const defName = resolveTemplatedString(versionParams.name, intVer) || `foundry-v${intVer}`;
  const defDir = resolveTemplatedString(versionParams.versionDir, intVer) || `v${intVer}`;
  const resolvedTag = resolveTemplatedString(versionParams.tag, intVer);
  const defTag = (typeof resolvedTag === 'string' && resolvedTag !== '') ? resolvedTag : defaultTag(intVer);
  const defPort = resolveTemplatedNumber(versionParams.port, intVer) ?? (BASE_PORT + intVer);
  const name = typeof compParams.name === 'string' && compParams.name ? compParams.name : defName;
  const dir = typeof compParams.versionDir === 'string' && compParams.versionDir ? compParams.versionDir : defDir;
  const tag = typeof compParams.tag === 'string' && compParams.tag ? compParams.tag : defTag;
  const port = typeof compParams.port === 'number' ? compParams.port : defPort;
  const envSuffix = typeof compParams.envSuffix === 'string' && compParams.envSuffix ? compParams.envSuffix : dir;
  const fetchStagger = typeof compParams.fetchStaggerSeconds === 'number' ? compParams.fetchStaggerSeconds : defaultFetchStagger(intVer);
  return { name, dir, tag, port, envSuffix, fetchStagger };
}

/**
 * Build compose service entry (including extra env, volumes) for a version.
 * @param {Object} derived Derived version defaults
 * @param {Object} compParams composition_params object
 * @param {string} baseImageRepo Base image repository
 * @param {string|number} user User id:group id
 * @param {Array<Object>} secretsRef Secrets reference array
 * @returns {Object} Compose service spec
 * @export
 */
function buildServiceEntry(derived, compParams, baseImageRepo, user, secretsRef) {
  const { name, dir, tag, port, envSuffix, fetchStagger } = derived;
  let extraEnv = [];
  if (compParams.environment) {
    if (Array.isArray(compParams.environment)) extraEnv = compParams.environment;
    else if (typeof compParams.environment === 'object') extraEnv = toEnvList(compParams.environment);
  }
  const extraEnvFiles = Array.isArray(compParams.env_files) ? compParams.env_files : [];
  const extraVolumes = Array.isArray(compParams.volumes_extra) ? compParams.volumes_extra : [];
  return createFoundryService({ name, dir, image: composeImage(baseImageRepo, tag), user, port, fetchStagger, secretsRef, envSuffix, extraEnv, extraEnvFiles, extraVolumes });
}

/**
 * Build docker compose structure from container-config (primary recommended mode).
 * @param {ContainerConfig} containerCfg Container-config JSON object
 * @param {Object} opts Override options (env driven)
 * @param {{baseImage?:string,user?:string,builderEnabled?:boolean,builderImage?:string}} opts Options overrides
 * @param {{topLevel:Object, serviceRef:Array<Object>}} secretsConf Secrets resolution result
 * @returns {{secrets:Object, volumes:Object, services:Object}} Compose root object
 * @export
 */
function buildComposeFromContainerConfig(containerCfg, opts = {}, secretsConf) {
  const secrets = secretsConf.topLevel || {};
  const volumes = {};
  const services = {};
  const comp = containerCfg.composition || {};
  const baseImageRepo = opts.baseImage || comp.baseImage || FALLBACK_IMAGE;
  const user = opts.user || comp.user || DEFAULT_USER;
  const versionParams = comp.version_params || {};
  const versions = containerCfg.versions || {};
  for (const [ver, conf] of Object.entries(versions)) {
    if (conf?.supported === false) continue;
    const intVer = parseInt(ver, 10);
    if (Number.isNaN(intVer)) continue;
    const compParams = conf.composition_params || {};
    const derived = deriveVersionDefaults(versionParams, intVer, compParams);
    volumes[`${derived.name}-data`] = null;
    services[derived.name] = buildServiceEntry(derived, compParams, baseImageRepo, user, secretsConf.serviceRef || []);
  }
  const builderEnabledDefault = comp.builder?.enabled !== false;
  const builderImageDefault = comp.builder?.image || DEFAULT_BUILDER.image;
  if (opts.builderEnabled !== false && builderEnabledDefault !== false) {
    services.builder = { ...DEFAULT_BUILDER, image: opts.builderImage || builderImageDefault };
  }
  return { secrets, volumes, services };
}

/**
 * CLI entrypoint for generating docker compose YAML.
 * Handles config detection, validation, secrets resolution, output writing, and dry-run.
 * Exits process with code 1 on validation or runtime errors.
 * @export
 */
function main() {
  const args = parseArgs(process.argv);
  const { config: confPath, out, dryRun } = args;
  const absConf = path.resolve(confPath);
  if (!fs.existsSync(absConf)) {
    console.error(`Config file not found: ${absConf}`);
    process.exit(1);
  }
  const cfg = JSON.parse(fs.readFileSync(absConf, 'utf8'));
  const looksLikeContainerConfig = cfg && typeof cfg === 'object' && cfg.systems && cfg.modules && cfg.versions && !Array.isArray(cfg.versions);
  if (looksLikeContainerConfig) {
    const validationResult = validateConfig(absConf);
    if (!validationResult.valid) {
      console.error('Configuration validation failed:');
      validationResult.errors.forEach(error => console.error(`  ${error}`));
      process.exit(1);
    }
  }
  const secretsConf = resolveSecrets(args);
  const compose = looksLikeContainerConfig
    ? buildComposeFromContainerConfig(cfg, {
        baseImage: process.env.COMPOSE_BASE_IMAGE,
        user: process.env.COMPOSE_USER,
        builderEnabled: process.env.COMPOSE_BUILDER_ENABLED !== '0',
        builderImage: process.env.COMPOSE_BUILDER_IMAGE
      }, secretsConf)
    : buildComposeFromComposeConfig(cfg, secretsConf);
  const yml = yaml.dump(compose, { noRefs: true, lineWidth: 120 });
  if (dryRun) {
    console.log('[dry-run] Would generate compose YAML from config:', absConf);
    if (out) {
      const absOut = path.resolve(out); console.log(`[dry-run] Would write to: ${absOut}`);
    } else console.log('[dry-run] Would write to: stdout');
    console.log(`[dry-run] Generated YAML size: ${yml.length} characters`);
    return;
  }
  if (out) { const absOut = path.resolve(out); fs.writeFileSync(absOut, yml, 'utf8'); console.log(`Wrote ${absOut}`); }
  else { process.stdout.write(yml); }
}

// Export functions for testing (single definitive export object)
export {
	// Constants
	FALLBACK_IMAGE,
	BASE_PORT,
	DEFAULT_USER,
	FETCH_STAGGER_ENV,
	VERSION_PLACEHOLDER,
	DEFAULT_SECRET_TARGET,
	SECRET_BASE_NAME,
	SECRET_PROVIDER_SUFFIX,
	SECRET_MODES,
	FETCH_STAGGER_DEFAULTS,
	DEFAULT_BUILDER,
	PATHS,
	// Helpers
	composeImage,
	defaultTag,
	defaultFetchStagger,
	applyVersionTemplate,
	buildBaseVolumeMounts,
	envFiles,
	createFoundryService,
	experimentalWarning,
	tempSecretPath,
  deriveVersionDefaults,
  buildServiceEntry,
	// Existing API
	parseArgs,
	resolveSecrets,
	retrieveGcpSecret,
	retrieveAzureSecret,
	retrieveAwsSecret,
	toEnvList,
	resolveTemplatedString,
	resolveTemplatedNumber,
	buildComposeFromComposeConfig,
	buildComposeFromContainerConfig,
	main
};

if (import.meta.url === `file://${process.argv[1]}`) {
  try { main(); } catch (e) { console.error(e?.stack || String(e)); process.exit(1); }
}<|MERGE_RESOLUTION|>--- conflicted
+++ resolved
@@ -119,11 +119,7 @@
 
 import fs from 'node:fs';
 import path from 'node:path';
-<<<<<<< HEAD
 import { execFileSync } from 'node:child_process';
-=======
-import { execSync, execFileSync } from 'node:child_process';
->>>>>>> e132beb4
 import yaml from 'js-yaml';
 import { validateConfig } from './validate-config.js';
 
@@ -289,7 +285,6 @@
 		environment: [ `${FETCH_STAGGER_ENV}=${fetchStagger}`, ...extraEnv ]
 	};
 }
-<<<<<<< HEAD
 /**
  * Build experimental provider warning prefix.
  * @param {string} provider Provider id (gcp|azure|aws)
@@ -300,32 +295,6 @@
   const map = { gcp: 'GCP', azure: 'Azure', aws: 'AWS' };
   const proper = map[provider.toLowerCase()] || provider;
   return `[experimental] ${proper} secrets mode is experimental and untested; behavior and interface may change.`;
-=======
-
-/**
- * Retrieve a secret's latest version from GCP Secret Manager.
- * @param {string} project GCP project ID
- * @param {string} secretName Secret name in Secret Manager
- * @param {Function} [execFn=execFileSync] Internal: injectable exec function for tests
- * @returns {string} Secret value (utf8 string)
- * @export
- */
-function retrieveGcpSecret(project, secretName, execFn = execFileSync) {
-	if (typeof project !== 'string' || !project.trim()) {
-		throw new Error('GCP project must be a non-empty string');
-	}
-	if (typeof secretName !== 'string' || !secretName.trim()) {
-		throw new Error('GCP secret name must be a non-empty string');
-	}
-	const trimmedProject = project.trim();
-	const trimmedSecret = secretName.trim();
-	const args = [
-		'secrets', 'versions', 'access', 'latest',
-		`--secret=${trimmedSecret}`,
-		`--project=${trimmedProject}`
-	];
-	return execFn('gcloud', args, { encoding: 'utf8' });
->>>>>>> e132beb4
 }
 /**
  * Build temporary secret file path.
@@ -486,16 +455,24 @@
  * @export
  */
 function buildComposeFromComposeConfig(config, secretsConf) {
-<<<<<<< HEAD
   const secrets = secretsConf.topLevel || {};
   const volumes = {};
   const services = {};
   for (const v of config.versions || []) {
-    const name = v.name; const dir = v.versionDir;
+    const name = v.name;
+    const dir = v.versionDir;
     if (!name || !dir) throw new Error(`Version entries must include name and versionDir: ${JSON.stringify(v)}`);
-    const tag = (typeof v.tag === 'string' && v.tag !== '') ? v.tag : dir.replace(/^v/, '');
+    // Determine image tag preference order: explicit tag > versionDir pattern > lenient strip
+    let imageTag;
+    if (typeof v.tag === 'string' && v.tag !== '') {
+      imageTag = v.tag;
+    } else if (typeof v.versionDir === 'string' && /^v\d+$/.test(v.versionDir)) {
+      imageTag = v.versionDir.replace(/^v/, '');
+    } else {
+      imageTag = dir.replace(/^v/, '');
+    }
     const repo = config.baseImage || FALLBACK_IMAGE;
-    const image = composeImage(repo, tag);
+    const image = composeImage(repo, imageTag);
     const user = v.user || config.user || DEFAULT_USER;
     const port = v.port || BASE_PORT;
     const envSuffix = v.envSuffix || dir;
@@ -508,56 +485,6 @@
   }
   return { secrets, volumes, services };
 }
-=======
-	const secrets = secretsConf.topLevel || {};
-
-	const volumes = {};
-	const services = {};
-
-	for (const v of config.versions || []) {
-		const name = v.name;
-		const dir = v.versionDir;
-		if (!name || !dir) throw new Error(`Version entries must include name and versionDir: ${JSON.stringify(v)}`);
-
-		// Prefer an explicit tag if provided; if tag is missing or empty,
-		// fall back to the numeric version directory when available.
-		let imageTag;
-		if (typeof v.tag === 'string' && v.tag !== '') {
-			imageTag = v.tag;
-		} else if (typeof v.versionDir === 'string' && /^v\d+$/.test(v.versionDir)) {
-			imageTag = v.versionDir.replace(/^v/, '');
-		} else {
-			throw new Error(`Invalid versionDir format for service "${name}": "${v.versionDir}". Expected format "vNN".`);
-		}
-		const image = `${config.baseImage || 'felddy/foundryvtt'}:${imageTag}`;
-		const user = v.user || config.user || '0:0';
-		const port = v.port || 30000;
-		const envSuffix = v.envSuffix || dir;
-		const fetchStagger = v.fetchStaggerSeconds ?? 0;
-
-		volumes[`${name}-data`] = null;
-
-		services[name] = {
-			image,
-			container_name: name,
-			hostname: name,
-			user: `${user}`,
-			ports: [ `${port}:30000` ],
-			volumes: [
-				`${name}-data:/data`,
-				{ type: 'bind', source: './container-config.json', target: '/config/container-config.json', read_only: true },
-				{ type: 'bind', source: './dist', target: '/host/dist', read_only: true },
-				{ type: 'bind', source: './patches', target: '/container_patches' },
-				{ type: 'bind', source: `./shared/${dir}`, target: '/host/shared', read_only: false },
-				{ type: 'bind', source: `./resources/${dir}`, target: '/host/resources', read_only: true },
-				{ type: 'bind', source: `./foundry-cache/${dir}`, target: '/data/container_cache' },
-			],
-			secrets: secretsConf.serviceRef || [],
-			env_file: [ './env/.env', `./env/.${envSuffix}.env` ],
-			environment: [ `FETCH_STAGGER_SECONDS=${fetchStagger}` ],
-		};
-	}
->>>>>>> e132beb4
 
 /**
  * Derive default + overridden values for a single version entry from container-config.
